--- conflicted
+++ resolved
@@ -88,11 +88,8 @@
 		rmCommand,
 		pullCommand,
 		runCommand,
-<<<<<<< HEAD
 		logCommand,
-=======
 		versionCommand,
->>>>>>> be1c2bd6
 	}
 	return app
 }